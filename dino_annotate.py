--- conflicted
+++ resolved
@@ -125,11 +125,7 @@
     num_workers = min(specs["cpu_cores"], config["num_workers"])
 
     # Load the model once
-<<<<<<< HEAD
     model = load_model(config["model_config_path"], config["model_checkpoint_path"], device="cuda" if specs["cuda_available"] else "cpu")
-=======
-    model = load_model(config["model_config_path"], config["model_checkpoint_path"], device='cuda' if torch.cuda.is_available() else 'cpu')
->>>>>>> b6d5a057
     
     # Check directory structure
     if not os.path.isdir(dataset_path):
