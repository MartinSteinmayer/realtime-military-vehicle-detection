#include "image_utils.h"

bool downscaleImage(const cv::Mat& input, cv::Mat& output, const cv::Size& targetSize){
    if (input.empty()) {
        std::cerr << "Error: Input image size is 0." << std::endl;
        return false;
    }

    if (targetSize.height <= 0 || targetSize.width <= 0) {
        std::cerr << "Error: target image size must have width & height > 0!" << std::endl;
        return false;
    }

    try {
        // cv::INTER_AREA is the recommended interpolation method for downscaling images
        cv::resize(input, output, targetSize, 0, 0, cv::INTER_AREA);
        return true;
    }
    catch (const cv::Exception &e) {
        std::cerr << "Error resizing image: " << e.what() << std::endl;
        return false;
    }
}


bool readImage(const std::string& imagePath, const cv::Size& targetSize, cv::Mat& outputImage) {
    auto image = cv::imread(imagePath);
    if (image.empty()) {
        std::cerr << "Failed to read image: " << imagePath;
        return false;
    }
    if (image.channels() != 3) {
        std::cerr << "Image must have three channels (RBG/BGR)." << std::endl;
        return false;
    }
    return true;
}


bool prepareYOLOInput(const std::string& imagePath, const cv::Size& targetSize, std::vector<float>& outputTensor, cv::Mat& downscaledImage) {
    cv::Mat originalImage;
    if (!readImage(imagePath, targetSize, originalImage)) {
        return false;
    }
    if (!downscaleImage(originalImage, downscaledImage, targetSize)) {
        std::cerr << "Failed to downscale Image." << std::endl;
        return false;
    }

<<<<<<< HEAD
    cv::Mat blob = cv::dnn::blobFromImage(
        downscaledImage,
        1.0f / 255.0f,  // scale factor (normalize 0-255 to 0-1)
        {},             // size: no resizing here, already done
        {},             // mean subtraction: none
        true            // swapRB: BGR to RGB conversion
    );
=======
    downscaleImage(image, image, cv::Size(image_size, image_size));
>>>>>>> a94e0701

    // Flatten blob to std::vector<float>
    outputTensor.assign((float*)blob.datastart, (float*)blob.dataend);

    return true;

}<|MERGE_RESOLUTION|>--- conflicted
+++ resolved
@@ -23,13 +23,13 @@
 }
 
 
-bool readImage(const std::string& imagePath, const cv::Size& targetSize, cv::Mat& outputImage) {
-    auto image = cv::imread(imagePath);
-    if (image.empty()) {
-        std::cerr << "Failed to read image: " << imagePath;
+bool readImage(const std::string& imagePath, cv::Mat& outputImage) {
+    outputImage = cv::imread(imagePath);
+    if (outputImage.empty()) {
+        std::cerr << "Failed to read image: " << imagePath << std::endl;
         return false;
     }
-    if (image.channels() != 3) {
+    if (outputImage.channels() != 3) {
         std::cerr << "Image must have three channels (RBG/BGR)." << std::endl;
         return false;
     }
@@ -37,31 +37,117 @@
 }
 
 
-bool prepareYOLOInput(const std::string& imagePath, const cv::Size& targetSize, std::vector<float>& outputTensor, cv::Mat& downscaledImage) {
-    cv::Mat originalImage;
-    if (!readImage(imagePath, targetSize, originalImage)) {
-        return false;
+cv::Mat prepareYOLOInput(const cv::Mat& src) {
+    int col = src.cols;
+    int row = src.rows;
+    int maxDimension = std::max(col, row);
+    cv::Mat result = cv::Mat::zeros(maxDimension, maxDimension, CV_8UC3);
+    src.copyTo(result(cv::Rect(0, 0, col, row)));
+    return result;
+}
+
+
+cv::Mat processImage(const std::string& imagePath) {
+    cv::Mat inputImage;
+    cv::Mat outputImage;
+    if (!readImage(imagePath, inputImage)) {
+        std::cerr << "No image read." << std::endl;
+        return outputImage;
     }
-    if (!downscaleImage(originalImage, downscaledImage, targetSize)) {
-        std::cerr << "Failed to downscale Image." << std::endl;
-        return false;
+    if (!downscaleImage(inputImage, outputImage, cv::Size(INPUT_WIDTH, INPUT_HEIGHT))) {
+        std::cerr << "Image couldn't be downscaled." << std::endl;
+        return outputImage;
+    }
+    return prepareYOLOInput(outputImage);
+}
+
+
+void detect(const std::string &imagePath, cv::dnn::Net &net, std::vector<Detection> &output, const std::vector<std::string> &classNames) {
+    
+    cv::Mat image = processImage(imagePath);
+    if (image.empty()) {
+        std::cerr << "Couldn't process image: " << imagePath << std::endl;
+        return;
     }
 
-<<<<<<< HEAD
-    cv::Mat blob = cv::dnn::blobFromImage(
-        downscaledImage,
-        1.0f / 255.0f,  // scale factor (normalize 0-255 to 0-1)
-        {},             // size: no resizing here, already done
-        {},             // mean subtraction: none
-        true            // swapRB: BGR to RGB conversion
-    );
-=======
-    downscaleImage(image, image, cv::Size(image_size, image_size));
->>>>>>> a94e0701
+    // Create blob from image and feed to network
+    cv::Mat blob;
+    cv::dnn::blobFromImage(image, blob, 1.0 / 255.0, cv::Size(INPUT_WIDTH, INPUT_HEIGHT), cv::Scalar(), true, false);
+    net.setInput(blob);
 
-    // Flatten blob to std::vector<float>
-    outputTensor.assign((float*)blob.datastart, (float*)blob.dataend);
+    std::vector<cv::Mat> outputs;
+    net.forward(outputs, net.getUnconnectedOutLayersNames());
 
-    return true;
+    if (outputs.empty()) {
+        std::cerr << "Network did not return any outputs." << std::endl;
+        return;
+    }
 
+    // YOLOv8 outputs: [x, y, w, h, obj_conf, class_scores...]
+    const cv::Mat& outputMat = outputs[0];
+    const int numDetections = outputMat.size[1];
+    const int numAttributes = outputMat.size[2]; // Usually 85 for COCO: 4 + 1 + 80
+
+    float* data = (float*)outputMat.data;
+
+    std::vector<int> class_ids;
+    std::vector<float> confidences;
+    std::vector<cv::Rect> boxes;
+
+    float x_factor = static_cast<float>(image.cols) / INPUT_WIDTH;
+    float y_factor = static_cast<float>(image.rows) / INPUT_HEIGHT;
+
+    for (int i = 0; i < numDetections; ++i) {
+        float obj_conf = data[4];
+
+        if (obj_conf >= CONFIDENCE_THRESHOLD) {
+            cv::Mat scores(1, classNames.size(), CV_32FC1, data + 5);
+            cv::Point classIdPoint;
+            double max_class_score;
+            cv::minMaxLoc(scores, 0, &max_class_score, 0, &classIdPoint);
+
+            float confidence = obj_conf * static_cast<float>(max_class_score);
+            if (confidence > SCORE_THRESHOLD) {
+                int class_id = classIdPoint.x;
+
+                float x = data[0];
+                float y = data[1];
+                float w = data[2];
+                float h = data[3];
+
+                int left = static_cast<int>((x - 0.5f * w) * x_factor);
+                int top = static_cast<int>((y - 0.5f * h) * y_factor);
+                int width = static_cast<int>(w * x_factor);
+                int height = static_cast<int>(h * y_factor);
+
+                class_ids.push_back(class_id);
+                confidences.push_back(confidence);
+                boxes.emplace_back(left, top, width, height);
+            }
+        }
+
+        data += numAttributes;
+    }
+
+    // Apply Non-Maximum Suppression
+    std::vector<int> nms_result;
+    cv::dnn::NMSBoxes(boxes, confidences, SCORE_THRESHOLD, NMS_THRESHOLD, nms_result);
+
+    for (int idx : nms_result) {
+        Detection result;
+        result.classID = class_ids[idx];
+        result.confidence = confidences[idx];
+        result.box = boxes[idx];
+        output.push_back(result);
+
+        // Draw results
+        cv::rectangle(image, boxes[idx], cv::Scalar(0, 255, 0), 2);
+        std::string label = classNames[class_ids[idx]] + " " + cv::format("%.2f", confidences[idx]);
+        cv::putText(image, label, cv::Point(boxes[idx].x, boxes[idx].y - 5), cv::FONT_HERSHEY_SIMPLEX, 0.5, cv::Scalar(255, 255, 255), 1);
+    }
+
+    // Optionally show or save image
+    // cv::imshow("Detections", image);
+    // cv::waitKey(0);
+    // cv::imwrite("output.jpg", image);
 }